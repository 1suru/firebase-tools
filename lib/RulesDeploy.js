--- conflicted
+++ resolved
@@ -56,13 +56,9 @@
     var self = this;
     var promises = [];
     _.forEach(this.rulesFiles, function(files, filename) {
-<<<<<<< HEAD
-      utils.logBullet(clc.cyan(self.type + ":") + " uploading rules " + clc.bold(filename) + "...");
-=======
       utils.logBullet(
-        chalk.bold.cyan(self.type + ":") + " uploading rules " + chalk.bold(filename) + "..."
+        clc.bold.cyan(self.type + ":") + " uploading rules " + clc.bold(filename) + "..."
       );
->>>>>>> 0ff6a55e
       promises.push(
         gcp.rules.createRuleset(self.options.project, files).then(function(rulesetName) {
           self.rulesetNames[filename] = rulesetName;
