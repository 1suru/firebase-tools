"use strict";

var _ = require("lodash");
var querystring = require("querystring");
var request = require("request");

var FirebaseError = require("./error");
var logger = require("./logger");
var responseToError = require("./responseToError");
var scopes = require("./scopes");
var utils = require("./utils");

var CLI_VERSION = require("../package.json").version;

var accessToken;
var refreshToken;
var commandScopes;

var _request = function(options, logOptions) {
  logOptions = logOptions || {};
  logger.debug(
    ">>> HTTP REQUEST",
    options.method,
    options.url,
    options.qs ? "\nquery params: " + JSON.stringify(options.qs) : "",
    "\n",
    logOptions.skipRequestBody ? "<request body omitted>" : options.body || options.form || ""
  );

  return new Promise(function(resolve, reject) {
    var req = request(options, function(err, response, body) {
      if (err) {
        return reject(
          new FirebaseError("Server Error. " + err.message, {
            original: err,
            exit: 2,
          })
        );
      }

      logger.debug("<<< HTTP RESPONSE", response.statusCode, response.headers);

      if (response.statusCode >= 400 && !logOptions.skipResponseBody) {
        logger.debug("<<< HTTP RESPONSE BODY", response.body);
        if (!options.resolveOnHTTPError) {
          return reject(responseToError(response, body, options));
        }
      }

      return resolve({
        status: response.statusCode,
        response: response,
        body: body,
      });
    });

    if (_.size(options.files) > 0) {
      var form = req.form();
      _.forEach(options.files, function(details, param) {
        form.append(param, details.stream, {
          knownLength: details.knownLength,
          filename: details.filename,
          contentType: details.contentType,
        });
      });
    }
  });
};

var _appendQueryData = function(path, data) {
  if (data && _.size(data) > 0) {
    path += _.includes(path, "?") ? "&" : "?";
    path += querystring.stringify(data);
  }
  return path;
};

var api = {
  // "In this context, the client secret is obviously not treated as a secret"
  // https://developers.google.com/identity/protocols/OAuth2InstalledApp
  clientId: utils.envOverride(
    "FIREBASE_CLIENT_ID",
    "563584335869-fgrhgmd47bqnekij5i8b5pr03ho849e6.apps.googleusercontent.com"
  ),
  clientSecret: utils.envOverride("FIREBASE_CLIENT_SECRET", "j9iVZfS8kkCEFUPaAeJV0sAi"),
  cloudloggingOrigin: utils.envOverride(
    "FIREBASE_CLOUDLOGGING_URL",
    "https://logging.googleapis.com"
  ),
  adminOrigin: utils.envOverride("FIREBASE_ADMIN_URL", "https://admin.firebase.com"),
  appengineOrigin: utils.envOverride("FIREBASE_APPENGINE_URL", "https://appengine.googleapis.com"),
  authOrigin: utils.envOverride("FIREBASE_AUTH_URL", "https://accounts.google.com"),
  consoleOrigin: utils.envOverride("FIREBASE_CONSOLE_URL", "https://console.firebase.google.com"),
  deployOrigin: utils.envOverride(
    "FIREBASE_DEPLOY_URL",
    utils.envOverride("FIREBASE_UPLOAD_URL", "https://deploy.firebase.com")
  ),
  firedataOrigin: utils.envOverride("FIREBASE_FIREDATA_URL", "https://mobilesdk-pa.googleapis.com"),
  firestoreOrigin: utils.envOverride("FIRESTORE_URL", "https://firestore.googleapis.com"),
  functionsOrigin: utils.envOverride(
    "FIREBASE_FUNCTIONS_URL",
    "https://cloudfunctions.googleapis.com"
  ),
  googleOrigin: utils.envOverride(
    "FIREBASE_TOKEN_URL",
    utils.envOverride("FIREBASE_GOOGLE_URL", "https://www.googleapis.com")
  ),
  hostingOrigin: utils.envOverride("FIREBASE_HOSTING_URL", "https://firebaseapp.com"),
  realtimeOrigin: utils.envOverride("FIREBASE_REALTIME_URL", "https://firebaseio.com"),
  resourceManagerOrigin: utils.envOverride(
    "FIREBASE_RESOURCEMANAGER_URL",
    "https://cloudresourcemanager.googleapis.com"
  ),
  rulesOrigin: utils.envOverride("FIREBASE_RULES_URL", "https://firebaserules.googleapis.com"),
  runtimeconfigOrigin: utils.envOverride(
    "FIREBASE_RUNTIMECONFIG_URL",
    "https://runtimeconfig.googleapis.com"
  ),
  storageOrigin: utils.envOverride("FIREBASE_STORAGE_URL", "https://storage.googleapis.com"),
  hostingApiOrigin: utils.envOverride(
    "FIREBASE_HOSTING_API_URL",
    "https://firebasehosting.googleapis.com"
  ),

  setRefreshToken: function(token) {
    refreshToken = token;
  },
  setAccessToken: function(token) {
    accessToken = token;
  },
  setScopes: function(s) {
    commandScopes = _.uniq(
      _.flatten(
        [
          scopes.EMAIL,
          scopes.OPENID,
          scopes.CLOUD_PROJECTS_READONLY,
          scopes.FIREBASE_PLATFORM,
        ].concat(s || [])
      )
    );
    logger.debug("> command requires scopes:", JSON.stringify(commandScopes));
  },
  getAccessToken: function() {
    return accessToken
      ? Promise.resolve({ access_token: accessToken })
      : require("./auth").getAccessToken(refreshToken, commandScopes);
  },
  addRequestHeaders: function(reqOptions) {
    // Runtime fetch of Auth singleton to prevent circular module dependencies
    _.set(reqOptions, ["headers", "User-Agent"], "FirebaseCLI/" + CLI_VERSION);
    _.set(reqOptions, ["headers", "X-Client-Version"], "FirebaseCLI/" + CLI_VERSION);
    return api.getAccessToken().then(function(result) {
      _.set(reqOptions, "headers.authorization", "Bearer " + result.access_token);
      return reqOptions;
    });
  },
  request: function(method, resource, options) {
    options = _.extend(
      {
        data: {},
        origin: api.adminOrigin, // default to hitting the admin backend
        resolveOnHTTPError: false, // by default, status codes >= 400 leads to reject
        json: true,
      },
      options
    );

    var validMethods = ["GET", "PUT", "POST", "DELETE", "PATCH"];

    if (validMethods.indexOf(method) < 0) {
      method = "GET";
    }

    var reqOptions = {
      method: method,
    };

    if (options.query) {
      resource = _appendQueryData(resource, options.query);
    }

    if (method === "GET") {
      resource = _appendQueryData(resource, options.data);
    } else {
      if (_.size(options.data) > 0) {
        reqOptions.body = options.data;
      } else if (_.size(options.form) > 0) {
        reqOptions.form = options.form;
      }
    }

    reqOptions.url = options.origin + resource;
    reqOptions.files = options.files;
    reqOptions.resolveOnHTTPError = options.resolveOnHTTPError;
    reqOptions.json = options.json;
    reqOptions.qs = options.qs;
    reqOptions.headers = options.headers;

    var requestFunction = function() {
      return _request(reqOptions);
    };
    if (options.auth === true) {
<<<<<<< HEAD
      return api.addRequestHeaders(reqOptions).then(function(reqOptionsWithToken) {
        return _request(reqOptionsWithToken, options.logOptions);
      });
    }

    return _request(reqOptions, options.logOptions);
=======
      requestFunction = function() {
        return api.addRequestHeaders(reqOptions).then(function(reqOptionsWithToken) {
          return _request(reqOptionsWithToken);
        });
      };
    }

    return requestFunction().catch(function(err) {
      if (
        options.retryCodes &&
        _.includes(options.retryCodes, _.get(err, "context.response.statusCode"))
      ) {
        return new Promise(function(resolve) {
          setTimeout(resolve, 1000);
        }).then(requestFunction);
      }
      return Promise.reject(err);
    });
>>>>>>> 0ff6a55e
  },
  getProject: function(projectId) {
    return api
      .request("GET", "/v1/projects/" + encodeURIComponent(projectId), {
        auth: true,
      })
      .then(function(res) {
        if (res.body && !res.body.error) {
          return res.body;
        }

        return Promise.reject(
          new FirebaseError("Server Error: Unexpected Response. Please try again", {
            context: res,
            exit: 2,
          })
        );
      });
  },
  getProjects: function() {
    return api
      .request("GET", "/v1/projects", {
        auth: true,
      })
      .then(function(res) {
        if (res.body && res.body.projects) {
          return res.body.projects;
        }

        return Promise.reject(
          new FirebaseError("Server Error: Unexpected Response. Please try again", {
            context: res,
            exit: 2,
          })
        );
      });
  },
};

module.exports = api;<|MERGE_RESOLUTION|>--- conflicted
+++ resolved
@@ -201,17 +201,9 @@
       return _request(reqOptions);
     };
     if (options.auth === true) {
-<<<<<<< HEAD
-      return api.addRequestHeaders(reqOptions).then(function(reqOptionsWithToken) {
-        return _request(reqOptionsWithToken, options.logOptions);
-      });
-    }
-
-    return _request(reqOptions, options.logOptions);
-=======
       requestFunction = function() {
         return api.addRequestHeaders(reqOptions).then(function(reqOptionsWithToken) {
-          return _request(reqOptionsWithToken);
+          return _request(reqOptionsWithToken, options.logOptions);
         });
       };
     }
@@ -227,7 +219,6 @@
       }
       return Promise.reject(err);
     });
->>>>>>> 0ff6a55e
   },
   getProject: function(projectId) {
     return api
